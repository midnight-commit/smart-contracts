--- conflicted
+++ resolved
@@ -1,10 +1,6 @@
 // SPDX-License-Identifier: MIT
-<<<<<<< HEAD
-pragma solidity ^0.7.0;
+pragma solidity 0.7.3;
 pragma experimental ABIEncoderV2;
-=======
-pragma solidity 0.7.3;
->>>>>>> 9d9e9e5a
 
 import "./lib/Ownable.sol";
 import "./lib/EnumerableSet.sol";
